// SPDX-FileCopyrightText: Copyright 2024 shadPS4 Emulator Project
// SPDX-License-Identifier: GPL-2.0-or-later

#include <span>
#include <vector>
#include <common/path_util.h>
#include <common/singleton.h>
#include <core/file_format/psf.h>
#include <core/file_sys/fs.h>
#include "common/assert.h"
#include "common/logging/log.h"
#include "core/libraries/error_codes.h"
#include "core/libraries/libs.h"
#include "core/libraries/save_data/savedata.h"
#include "error_codes.h"

namespace Libraries::SaveData {
static std::string g_mount_point = "/savedata0"; // temp mount point (todo)
std::string game_serial;

int PS4_SYSV_ABI sceSaveDataAbort() {
    LOG_ERROR(Lib_SaveData, "(STUBBED) called");
    return ORBIS_OK;
}

int PS4_SYSV_ABI sceSaveDataBackup() {
    LOG_ERROR(Lib_SaveData, "(STUBBED) called");
    return ORBIS_OK;
}

int PS4_SYSV_ABI sceSaveDataBindPsnAccount() {
    LOG_ERROR(Lib_SaveData, "(STUBBED) called");
    return ORBIS_OK;
}

int PS4_SYSV_ABI sceSaveDataBindPsnAccountForSystemBackup() {
    LOG_ERROR(Lib_SaveData, "(STUBBED) called");
    return ORBIS_OK;
}

int PS4_SYSV_ABI sceSaveDataChangeDatabase() {
    LOG_ERROR(Lib_SaveData, "(STUBBED) called");
    return ORBIS_OK;
}

int PS4_SYSV_ABI sceSaveDataChangeInternal() {
    LOG_ERROR(Lib_SaveData, "(STUBBED) called");
    return ORBIS_OK;
}

int PS4_SYSV_ABI sceSaveDataCheckBackupData(const OrbisSaveDataCheckBackupData* check) {
    auto* mnt = Common::Singleton<Core::FileSys::MntPoints>::Instance();
    std::string mount_dir = mnt->GetHostFile(check->dirName->data);
    if (!std::filesystem::exists(mount_dir)) {
        return ORBIS_SAVE_DATA_ERROR_NOT_FOUND;
    }
    LOG_INFO(Lib_SaveData, "called = {}", mount_dir);

    return ORBIS_OK;
}

int PS4_SYSV_ABI sceSaveDataCheckBackupDataForCdlg() {
    LOG_ERROR(Lib_SaveData, "(STUBBED) called");
    return ORBIS_OK;
}

int PS4_SYSV_ABI sceSaveDataCheckBackupDataInternal() {
    LOG_ERROR(Lib_SaveData, "(STUBBED) called");
    return ORBIS_OK;
}

int PS4_SYSV_ABI sceSaveDataCheckCloudData() {
    LOG_ERROR(Lib_SaveData, "(STUBBED) called");
    return ORBIS_OK;
}

int PS4_SYSV_ABI sceSaveDataCheckIpmiIfSize() {
    LOG_ERROR(Lib_SaveData, "(STUBBED) called");
    return ORBIS_OK;
}

int PS4_SYSV_ABI sceSaveDataCheckSaveDataBroken() {
    LOG_ERROR(Lib_SaveData, "(STUBBED) called");
    return ORBIS_OK;
}

int PS4_SYSV_ABI sceSaveDataCheckSaveDataVersion() {
    LOG_ERROR(Lib_SaveData, "(STUBBED) called");
    return ORBIS_OK;
}

int PS4_SYSV_ABI sceSaveDataCheckSaveDataVersionLatest() {
    LOG_ERROR(Lib_SaveData, "(STUBBED) called");
    return ORBIS_OK;
}

int PS4_SYSV_ABI sceSaveDataClearProgress() {
    LOG_ERROR(Lib_SaveData, "(STUBBED) called");
    return ORBIS_OK;
}

int PS4_SYSV_ABI sceSaveDataCopy5() {
    LOG_ERROR(Lib_SaveData, "(STUBBED) called");
    return ORBIS_OK;
}

int PS4_SYSV_ABI sceSaveDataCreateUploadData() {
    LOG_ERROR(Lib_SaveData, "(STUBBED) called");
    return ORBIS_OK;
}

int PS4_SYSV_ABI sceSaveDataDebug() {
    LOG_ERROR(Lib_SaveData, "(STUBBED) called");
    return ORBIS_OK;
}

int PS4_SYSV_ABI sceSaveDataDebugCleanMount() {
    LOG_ERROR(Lib_SaveData, "(STUBBED) called");
    return ORBIS_OK;
}

int PS4_SYSV_ABI sceSaveDataDebugCompiledSdkVersion() {
    LOG_ERROR(Lib_SaveData, "(STUBBED) called");
    return ORBIS_OK;
}

int PS4_SYSV_ABI sceSaveDataDebugCreateSaveDataRoot() {
    LOG_ERROR(Lib_SaveData, "(STUBBED) called");
    return ORBIS_OK;
}

int PS4_SYSV_ABI sceSaveDataDebugGetThreadId() {
    LOG_ERROR(Lib_SaveData, "(STUBBED) called");
    return ORBIS_OK;
}

int PS4_SYSV_ABI sceSaveDataDebugRemoveSaveDataRoot() {
    LOG_ERROR(Lib_SaveData, "(STUBBED) called");
    return ORBIS_OK;
}

int PS4_SYSV_ABI sceSaveDataDebugTarget() {
    LOG_ERROR(Lib_SaveData, "(STUBBED) called");
    return ORBIS_OK;
}

int PS4_SYSV_ABI sceSaveDataDelete(const OrbisSaveDataDelete* del) {
    const auto& mount_dir = Common::FS::GetUserPath(Common::FS::PathType::SaveDataDir) /
                            std::to_string(1) / game_serial / std::string(del->dirName->data);
    LOG_INFO(Lib_SaveData, "called: dirname = {}, mount_dir = {}", (char*)del->dirName->data,
             mount_dir.string());
    if (std::filesystem::exists(mount_dir) && std::filesystem::is_directory(mount_dir)) {
        std::filesystem::remove_all(mount_dir);
    }
    return ORBIS_OK;
}

int PS4_SYSV_ABI sceSaveDataDelete5() {
    LOG_ERROR(Lib_SaveData, "(STUBBED) called");
    return ORBIS_OK;
}

int PS4_SYSV_ABI sceSaveDataDeleteAllUser() {
    LOG_ERROR(Lib_SaveData, "(STUBBED) called");
    return ORBIS_OK;
}

int PS4_SYSV_ABI sceSaveDataDeleteCloudData() {
    LOG_ERROR(Lib_SaveData, "(STUBBED) called");
    return ORBIS_OK;
}

int PS4_SYSV_ABI sceSaveDataDeleteUser() {
    LOG_ERROR(Lib_SaveData, "(STUBBED) called");
    return ORBIS_OK;
}

int PS4_SYSV_ABI sceSaveDataDirNameSearch(const OrbisSaveDataDirNameSearchCond* cond,
                                          OrbisSaveDataDirNameSearchResult* result) {
    if (cond == nullptr || cond->dirName == nullptr)
        return ORBIS_SAVE_DATA_ERROR_PARAMETER;
    LOG_ERROR(Lib_SaveData,
              "TODO sceSaveDataDirNameSearch: search_dir_name = {}, key = {}, result = {}",
              cond->dirName->data, (int)cond->key, (result->infos == nullptr));

    return ORBIS_OK;
}

int PS4_SYSV_ABI sceSaveDataDirNameSearchInternal() {
    LOG_ERROR(Lib_SaveData, "(STUBBED) called");
    return ORBIS_OK;
}

int PS4_SYSV_ABI sceSaveDataDownload() {
    LOG_ERROR(Lib_SaveData, "(STUBBED) called");
    return ORBIS_OK;
}

int PS4_SYSV_ABI sceSaveDataGetAllSize() {
    LOG_ERROR(Lib_SaveData, "(STUBBED) called");
    return ORBIS_OK;
}

int PS4_SYSV_ABI sceSaveDataGetAppLaunchedUser() {
    LOG_ERROR(Lib_SaveData, "(STUBBED) called");
    return ORBIS_OK;
}

int PS4_SYSV_ABI sceSaveDataGetAutoUploadConditions() {
    LOG_ERROR(Lib_SaveData, "(STUBBED) called");
    return ORBIS_OK;
}

int PS4_SYSV_ABI sceSaveDataGetAutoUploadRequestInfo() {
    LOG_ERROR(Lib_SaveData, "(STUBBED) called");
    return ORBIS_OK;
}

int PS4_SYSV_ABI sceSaveDataGetAutoUploadSetting() {
    LOG_ERROR(Lib_SaveData, "(STUBBED) called");
    return ORBIS_OK;
}

int PS4_SYSV_ABI sceSaveDataGetBoundPsnAccountCount() {
    LOG_ERROR(Lib_SaveData, "(STUBBED) called");
    return ORBIS_OK;
}

int PS4_SYSV_ABI sceSaveDataGetClientThreadPriority() {
    LOG_ERROR(Lib_SaveData, "(STUBBED) called");
    return ORBIS_OK;
}

int PS4_SYSV_ABI sceSaveDataGetCloudQuotaInfo() {
    LOG_ERROR(Lib_SaveData, "(STUBBED) called");
    return ORBIS_OK;
}

int PS4_SYSV_ABI sceSaveDataGetDataBaseFilePath() {
    LOG_ERROR(Lib_SaveData, "(STUBBED) called");
    return ORBIS_OK;
}

int PS4_SYSV_ABI sceSaveDataGetEventInfo() {
    LOG_ERROR(Lib_SaveData, "(STUBBED) called");
    return ORBIS_OK;
}

int PS4_SYSV_ABI sceSaveDataGetEventResult(const OrbisSaveDataEventParam* eventParam,
                                           OrbisSaveDataEvent* event) {
    LOG_INFO(Lib_SaveData, "called sceSaveDataGetEventResult : null = {}", (eventParam == nullptr));
    if (eventParam == nullptr)
        return ORBIS_SAVE_DATA_ERROR_PARAMETER;

    const auto& mount_dir = Common::FS::GetUserPath(Common::FS::PathType::SaveDataDir) /
                            std::to_string(1) / game_serial; // fix me

    Common::FS::IOFile file(mount_dir / "param.txt", Common::FS::FileAccessMode::Read);
    OrbisSaveDataParam* param = new OrbisSaveDataParam{};
    file.ReadRaw<u8>(param, sizeof(OrbisSaveDataParam));

    LOG_INFO(Lib_SaveData, "called");
    event->userId = 1;

    return ORBIS_OK;
}

int PS4_SYSV_ABI sceSaveDataGetFormat() {
    LOG_ERROR(Lib_SaveData, "(STUBBED) called");
    return ORBIS_OK;
}

int PS4_SYSV_ABI sceSaveDataGetMountedSaveDataCount() {
    LOG_ERROR(Lib_SaveData, "(STUBBED) called");
    return ORBIS_OK;
}

int PS4_SYSV_ABI sceSaveDataGetMountInfo(const OrbisSaveDataMountPoint* mountPoint,
                                         OrbisSaveDataMountInfo* info) {
    LOG_INFO(Lib_SaveData, "called");
    info->blocks = ORBIS_SAVE_DATA_BLOCKS_MAX;
    info->freeBlocks = ORBIS_SAVE_DATA_BLOCKS_MAX;
    return ORBIS_OK;
}

int PS4_SYSV_ABI sceSaveDataGetParam() {
    LOG_ERROR(Lib_SaveData, "(STUBBED) called");
    return ORBIS_OK;
}

int PS4_SYSV_ABI sceSaveDataGetProgress() {
    LOG_ERROR(Lib_SaveData, "(STUBBED) called");
    return ORBIS_OK;
}

int PS4_SYSV_ABI sceSaveDataGetSaveDataCount() {
    LOG_ERROR(Lib_SaveData, "(STUBBED) called");
    return ORBIS_OK;
}

int PS4_SYSV_ABI sceSaveDataGetSaveDataMemory(const u32 userId, void* buf, const size_t bufSize,
                                              const int64_t offset) {
    const auto& mount_dir = Common::FS::GetUserPath(Common::FS::PathType::SaveDataDir) /
                            std::to_string(userId) / game_serial / "save_mem1.sav";

    Common::FS::IOFile file(mount_dir, Common::FS::FileAccessMode::Read);
    if (!file.IsOpen()) {
        return false;
    }
    file.Seek(offset);
    size_t nbytes = file.ReadRaw<u8>(buf, bufSize);
    LOG_INFO(Lib_SaveData, "called: bufSize = {}, offset = {}", bufSize, offset, nbytes);

    return ORBIS_OK;
}

int PS4_SYSV_ABI sceSaveDataGetSaveDataMemory2(OrbisSaveDataMemoryGet2* getParam) {
    const auto& mount_dir = Common::FS::GetUserPath(Common::FS::PathType::SaveDataDir) /
                            std::to_string(getParam->userId) / game_serial;
    if (getParam == nullptr)
        return ORBIS_SAVE_DATA_ERROR_PARAMETER;
    if (getParam->data != nullptr) {
        Common::FS::IOFile file(mount_dir / "save_mem2.sav", Common::FS::FileAccessMode::Read);
        if (!file.IsOpen()) {
            return false;
        }
        file.Seek(getParam->data->offset);
        size_t nbytes = file.ReadRaw<u8>(getParam->data->buf, getParam->data->bufSize);
        LOG_INFO(Lib_SaveData, "called: bufSize = {}, offset = {}", getParam->data->bufSize,
                 getParam->data->offset);
    }

    if (getParam->param != nullptr) {
        Common::FS::IOFile file1(mount_dir / "param.txt", Common::FS::FileAccessMode::Read);
        size_t nbytes = file1.ReadRaw<u8>(getParam->param, sizeof(OrbisSaveDataParam));
    }

    return ORBIS_OK;
}

int PS4_SYSV_ABI sceSaveDataGetSaveDataRootDir() {
    LOG_ERROR(Lib_SaveData, "(STUBBED) called");
    return ORBIS_OK;
}

int PS4_SYSV_ABI sceSaveDataGetSaveDataRootPath() {
    LOG_ERROR(Lib_SaveData, "(STUBBED) called");
    return ORBIS_OK;
}

int PS4_SYSV_ABI sceSaveDataGetSaveDataRootUsbPath() {
    LOG_ERROR(Lib_SaveData, "(STUBBED) called");
    return ORBIS_OK;
}

int PS4_SYSV_ABI sceSaveDataGetSavePoint() {
    LOG_ERROR(Lib_SaveData, "(STUBBED) called");
    return ORBIS_OK;
}

int PS4_SYSV_ABI sceSaveDataGetUpdatedDataCount() {
    LOG_ERROR(Lib_SaveData, "(STUBBED) called");
    return ORBIS_OK;
}

int PS4_SYSV_ABI sceSaveDataInitialize() {
    LOG_INFO(Lib_SaveData, "called");
    static auto* param_sfo = Common::Singleton<PSF>::Instance();
    game_serial = std::string(param_sfo->GetString("CONTENT_ID"), 7, 9);
    return ORBIS_OK;
}

int PS4_SYSV_ABI sceSaveDataInitialize2() {
    LOG_INFO(Lib_SaveData, "called");
    static auto* param_sfo = Common::Singleton<PSF>::Instance();
    game_serial = std::string(param_sfo->GetString("CONTENT_ID"), 7, 9);
    return ORBIS_OK;
}

int PS4_SYSV_ABI sceSaveDataInitialize3() {
    LOG_INFO(Lib_SaveData, "called");
    static auto* param_sfo = Common::Singleton<PSF>::Instance();
    game_serial = std::string(param_sfo->GetString("CONTENT_ID"), 7, 9);
    return ORBIS_OK;
}

int PS4_SYSV_ABI sceSaveDataInitializeForCdlg() {
    LOG_ERROR(Lib_SaveData, "(STUBBED) called");
    return ORBIS_OK;
}

int PS4_SYSV_ABI sceSaveDataIsDeletingUsbDb() {
    LOG_ERROR(Lib_SaveData, "(STUBBED) called");
    return ORBIS_OK;
}

int PS4_SYSV_ABI sceSaveDataIsMounted() {
    LOG_ERROR(Lib_SaveData, "(STUBBED) called");
    return ORBIS_OK;
}

int PS4_SYSV_ABI sceSaveDataLoadIcon(const OrbisSaveDataMountPoint* mountPoint,
                                     OrbisSaveDataIcon* icon) {
    auto* mnt = Common::Singleton<Core::FileSys::MntPoints>::Instance();
    std::string mount_dir = mnt->GetHostFile(mountPoint->data);
    LOG_INFO(Lib_SaveData, "called: dir = {}", mount_dir);

    if (icon != nullptr) {
        Common::FS::IOFile file(mount_dir + "/save_data.png", Common::FS::FileAccessMode::Read);
        icon->bufSize = file.GetSize();
        size_t nbytes = file.ReadRaw<u8>(icon->buf, icon->bufSize);
    }
    return ORBIS_OK;
}

s32 saveDataMount(u32 user_id, char* dir_name, u32 mount_mode,
                  OrbisSaveDataMountResult* mount_result) {
    const auto& mount_dir = Common::FS::GetUserPath(Common::FS::PathType::SaveDataDir) /
                            std::to_string(user_id) / game_serial / dir_name;
    switch (mount_mode) {
    case ORBIS_SAVE_DATA_MOUNT_MODE_RDONLY:
    case ORBIS_SAVE_DATA_MOUNT_MODE_RDWR:
    case ORBIS_SAVE_DATA_MOUNT_MODE_RDWR | ORBIS_SAVE_DATA_MOUNT_MODE_DESTRUCT_OFF:
    case ORBIS_SAVE_DATA_MOUNT_MODE_RDONLY | ORBIS_SAVE_DATA_MOUNT_MODE_DESTRUCT_OFF: {
        if (!std::filesystem::exists(mount_dir)) {
            return ORBIS_SAVE_DATA_ERROR_NOT_FOUND;
        }
        auto* mnt = Common::Singleton<Core::FileSys::MntPoints>::Instance();
        mount_result->mount_status = 0;
        std::strncpy(mount_result->mount_point.data, g_mount_point.c_str(), 16);
<<<<<<< HEAD
        mnt->Mount(mount_dir, mount_result->mount_point.data);
    } break;
=======
        break;
    }
>>>>>>> 3f123bbc
    case ORBIS_SAVE_DATA_MOUNT_MODE_CREATE:
    case ORBIS_SAVE_DATA_MOUNT_MODE_CREATE | ORBIS_SAVE_DATA_MOUNT_MODE_RDONLY:
    case ORBIS_SAVE_DATA_MOUNT_MODE_CREATE | ORBIS_SAVE_DATA_MOUNT_MODE_RDWR:
    case ORBIS_SAVE_DATA_MOUNT_MODE_CREATE | ORBIS_SAVE_DATA_MOUNT_MODE_RDWR |
        ORBIS_SAVE_DATA_MOUNT_MODE_DESTRUCT_OFF:
    case ORBIS_SAVE_DATA_MOUNT_MODE_CREATE | ORBIS_SAVE_DATA_MOUNT_MODE_RDWR |
        ORBIS_SAVE_DATA_MOUNT_MODE_COPY_ICON:
    case ORBIS_SAVE_DATA_MOUNT_MODE_CREATE | ORBIS_SAVE_DATA_MOUNT_MODE_DESTRUCT_OFF |
        ORBIS_SAVE_DATA_MOUNT_MODE_COPY_ICON:
    case ORBIS_SAVE_DATA_MOUNT_MODE_CREATE | ORBIS_SAVE_DATA_MOUNT_MODE_RDWR |
        ORBIS_SAVE_DATA_MOUNT_MODE_DESTRUCT_OFF: {
        auto* mnt = Common::Singleton<Core::FileSys::MntPoints>::Instance();
        if (std::filesystem::exists(mount_dir)) {
            std::strncpy(mount_result->mount_point.data, g_mount_point.c_str(), 16);
            mnt->Mount(mount_dir, mount_result->mount_point.data);
            mount_result->required_blocks = 0;
            mount_result->mount_status = 0;
            return ORBIS_SAVE_DATA_ERROR_EXISTS;
        }
        if (std::filesystem::create_directories(mount_dir)) {
            std::strncpy(mount_result->mount_point.data, g_mount_point.c_str(), 16);
            mnt->Mount(mount_dir, mount_result->mount_point.data);
            mount_result->mount_status = 1;
        }
    } break;
    case ORBIS_SAVE_DATA_MOUNT_MODE_CREATE2 | ORBIS_SAVE_DATA_MOUNT_MODE_RDWR:
    case ORBIS_SAVE_DATA_MOUNT_MODE_CREATE2 | ORBIS_SAVE_DATA_MOUNT_MODE_RDWR |
        ORBIS_SAVE_DATA_MOUNT_MODE_COPY_ICON: {
        if (!std::filesystem::exists(mount_dir)) {
            std::filesystem::create_directories(mount_dir);
        }
        auto* mnt = Common::Singleton<Core::FileSys::MntPoints>::Instance();
        std::strncpy(mount_result->mount_point.data, g_mount_point.c_str(), 16);
        mnt->Mount(mount_dir, mount_result->mount_point.data);
        mount_result->mount_status = 1;
    } break;
    default:
        UNREACHABLE();
    }
    mount_result->required_blocks = 0;

    return ORBIS_OK;
}

s32 PS4_SYSV_ABI sceSaveDataMount(const OrbisSaveDataMount* mount,
                                  OrbisSaveDataMountResult* mount_result) {
    if (mount == nullptr) {
        return ORBIS_SAVE_DATA_ERROR_PARAMETER;
    }
    LOG_INFO(Lib_SaveData, "called: dirName = {}, mode = {}, blocks = {}", mount->dir_name->data,
             mount->mount_mode, mount->blocks);
    return saveDataMount(mount->user_id, (char*)mount->dir_name->data, mount->mount_mode,
                         mount_result);
}

s32 PS4_SYSV_ABI sceSaveDataMount2(const OrbisSaveDataMount2* mount,
                                   OrbisSaveDataMountResult* mount_result) {
    if (mount == nullptr) {
        return ORBIS_SAVE_DATA_ERROR_PARAMETER;
    }
    LOG_INFO(Lib_SaveData, "called: dirName = {}, mode = {}, blocks = {}", mount->dir_name->data,
             mount->mount_mode, mount->blocks);
    return saveDataMount(mount->user_id, (char*)mount->dir_name->data, mount->mount_mode,
                         mount_result);
}

int PS4_SYSV_ABI sceSaveDataMount5() {
    LOG_ERROR(Lib_SaveData, "(STUBBED) called");
    return ORBIS_OK;
}

int PS4_SYSV_ABI sceSaveDataMountInternal() {
    LOG_ERROR(Lib_SaveData, "(STUBBED) called");
    return ORBIS_OK;
}

int PS4_SYSV_ABI sceSaveDataMountSys() {
    LOG_ERROR(Lib_SaveData, "(STUBBED) called");
    return ORBIS_OK;
}

int PS4_SYSV_ABI sceSaveDataPromote5() {
    LOG_ERROR(Lib_SaveData, "(STUBBED) called");
    return ORBIS_OK;
}

int PS4_SYSV_ABI sceSaveDataRebuildDatabase() {
    LOG_ERROR(Lib_SaveData, "(STUBBED) called");
    return ORBIS_OK;
}

int PS4_SYSV_ABI sceSaveDataRegisterEventCallback() {
    LOG_ERROR(Lib_SaveData, "(STUBBED) called");
    return ORBIS_OK;
}

int PS4_SYSV_ABI sceSaveDataRestoreBackupData() {
    LOG_ERROR(Lib_SaveData, "(STUBBED) called");
    return ORBIS_OK;
}

int PS4_SYSV_ABI sceSaveDataRestoreBackupDataForCdlg() {
    LOG_ERROR(Lib_SaveData, "(STUBBED) called");
    return ORBIS_OK;
}

int PS4_SYSV_ABI sceSaveDataRestoreLoadSaveDataMemory() {
    LOG_ERROR(Lib_SaveData, "(STUBBED) called");
    return ORBIS_OK;
}

int PS4_SYSV_ABI sceSaveDataSaveIcon(const OrbisSaveDataMountPoint* mountPoint,
                                     const OrbisSaveDataIcon* icon) {
    auto* mnt = Common::Singleton<Core::FileSys::MntPoints>::Instance();
    std::string mount_dir = mnt->GetHostFile(mountPoint->data);
    LOG_INFO(Lib_SaveData, "called = {}", mount_dir);

    if (icon != nullptr) {
        Common::FS::IOFile file(mount_dir + "/save_data.png", Common::FS::FileAccessMode::Write);
        file.WriteRaw<u8>((void*)icon->buf, icon->bufSize);
    }
    return ORBIS_OK;
}

int PS4_SYSV_ABI sceSaveDataSetAutoUploadSetting() {
    LOG_ERROR(Lib_SaveData, "(STUBBED) called");
    return ORBIS_OK;
}

int PS4_SYSV_ABI sceSaveDataSetEventInfo() {
    LOG_ERROR(Lib_SaveData, "(STUBBED) called");
    return ORBIS_OK;
}

int PS4_SYSV_ABI sceSaveDataSetParam(const OrbisSaveDataMountPoint* mountPoint,
                                     OrbisSaveDataParamType paramType, const void* paramBuf,
                                     size_t paramBufSize) {
    auto* mnt = Common::Singleton<Core::FileSys::MntPoints>::Instance();
    std::string mount_dir = mnt->GetHostFile(mountPoint->data);
    LOG_INFO(Lib_SaveData, "called = {}, mountPoint->data = {}", mount_dir, mountPoint->data);

    if (paramBuf != nullptr) {
        Common::FS::IOFile file(mount_dir + "/param.txt", Common::FS::FileAccessMode::Write);
        file.WriteRaw<u8>((void*)paramBuf, paramBufSize);
    }
    return ORBIS_OK;
}

int PS4_SYSV_ABI sceSaveDataSetSaveDataLibraryUser() {
    LOG_ERROR(Lib_SaveData, "(STUBBED) called");
    return ORBIS_OK;
}

int PS4_SYSV_ABI sceSaveDataSetSaveDataMemory(const u32 userId, const void* buf,
                                              const size_t bufSize, const int64_t offset) {
    LOG_INFO(Lib_SaveData, "called");
    const auto& mount_dir = Common::FS::GetUserPath(Common::FS::PathType::SaveDataDir) /
                            std::to_string(userId) / game_serial / "save_mem1.sav";

    Common::FS::IOFile file(mount_dir, Common::FS::FileAccessMode::Write);
    file.Seek(offset);
    file.WriteRaw<u8>((void*)buf, bufSize);

    return ORBIS_OK;
}

int PS4_SYSV_ABI sceSaveDataSetSaveDataMemory2(const OrbisSaveDataMemorySet2* setParam) {
    LOG_INFO(Lib_SaveData, "called: dataNum = {}, slotId= {}", setParam->dataNum, setParam->slotId);
    const auto& mount_dir = Common::FS::GetUserPath(Common::FS::PathType::SaveDataDir) /
                            std::to_string(setParam->userId) / game_serial;
    if (setParam->data != nullptr) {
        Common::FS::IOFile file(mount_dir / "save_mem2.sav", Common::FS::FileAccessMode::Write);
        if (!file.IsOpen())
            return -1;
        file.Seek(setParam->data->offset);
        file.WriteRaw<u8>((void*)setParam->data->buf, setParam->data->bufSize);
    }

    if (setParam->param != nullptr) {
        Common::FS::IOFile file(mount_dir / "param.txt", Common::FS::FileAccessMode::Write);
        file.WriteRaw<u8>((void*)setParam->param, sizeof(OrbisSaveDataParam));
    }

    if (setParam->icon != nullptr) {
        Common::FS::IOFile file(mount_dir / "save_icon.png", Common::FS::FileAccessMode::Write);
        file.WriteRaw<u8>((void*)setParam->icon->buf, setParam->icon->bufSize);
    }

    return ORBIS_OK;
}

int PS4_SYSV_ABI sceSaveDataSetupSaveDataMemory(u32 userId, size_t memorySize,
                                                OrbisSaveDataParam* param) {

    LOG_INFO(Lib_SaveData, "called:userId = {}, memorySize = {}", userId, memorySize);

    const auto& mount_dir = Common::FS::GetUserPath(Common::FS::PathType::SaveDataDir) /
                            std::to_string(userId) / game_serial;

    if (std::filesystem::exists(mount_dir)) {
        return ORBIS_SAVE_DATA_ERROR_EXISTS;
    }
    std::filesystem::create_directories(mount_dir);
    std::vector<u8> buf(memorySize);
    Common::FS::IOFile::WriteBytes(mount_dir / "save_mem1.sav", buf);
    return ORBIS_OK;
}

int PS4_SYSV_ABI sceSaveDataSetupSaveDataMemory2(const OrbisSaveDataMemorySetup2* setupParam,
                                                 OrbisSaveDataMemorySetupResult* result) {
    if (setupParam == nullptr) {
        return ORBIS_SAVE_DATA_ERROR_PARAMETER;
    }
    LOG_INFO(Lib_SaveData, "called");
    // if (setupParam->option == 1) { // check this later.
    const auto& mount_dir = Common::FS::GetUserPath(Common::FS::PathType::SaveDataDir) /
                            std::to_string(setupParam->userId) / game_serial;
    if (std::filesystem::exists(mount_dir) &&
        std::filesystem::exists(mount_dir / "save_mem2.sav")) {
        Common::FS::IOFile file(mount_dir / "save_mem2.sav", Common::FS::FileAccessMode::Read);
        if (!file.IsOpen())
            return -1;
        // Bunny - CUSA07988 has a null result, having null result is checked and valid.
        if (result != nullptr)
            result->existedMemorySize = file.GetSize(); // Assign the saved data size.
        //  do not return ORBIS_SAVE_DATA_ERROR_EXISTS, as it will not trigger
        //  sceSaveDataGetSaveDataMemory2.
    } else {
        std::filesystem::create_directories(mount_dir);
        std::vector<u8> buf(setupParam->memorySize); // check if > 0x1000000 (16.77mb) or x2?
        Common::FS::IOFile::WriteBytes(mount_dir / "save_mem2.sav", buf);
        std::vector<u8> paramBuf(sizeof(OrbisSaveDataParam));
        Common::FS::IOFile::WriteBytes(mount_dir / "param.txt", paramBuf);
        std::vector<u8> iconBuf(setupParam->iconMemorySize);
        Common::FS::IOFile::WriteBytes(mount_dir / "save_icon.png", iconBuf);
    }
    return ORBIS_OK;
}

int PS4_SYSV_ABI sceSaveDataShutdownStart() {
    LOG_ERROR(Lib_SaveData, "(STUBBED) called");
    return ORBIS_OK;
}

int PS4_SYSV_ABI sceSaveDataSupportedFakeBrokenStatus() {
    LOG_ERROR(Lib_SaveData, "(STUBBED) called");
    return ORBIS_OK;
}

int PS4_SYSV_ABI sceSaveDataSyncCloudList() {
    LOG_ERROR(Lib_SaveData, "(STUBBED) called");
    return ORBIS_OK;
}

int PS4_SYSV_ABI sceSaveDataSyncSaveDataMemory(OrbisSaveDataMemorySync* syncParam) {
    LOG_ERROR(Lib_SaveData, "(STUBBED) called: option = {}", syncParam->option);
    return ORBIS_OK;
}

int PS4_SYSV_ABI sceSaveDataTerminate() {
    LOG_ERROR(Lib_SaveData, "(STUBBED) called");
    return ORBIS_OK;
}

int PS4_SYSV_ABI sceSaveDataTransferringMount() {
    LOG_ERROR(Lib_SaveData, "(STUBBED) called");
    return ORBIS_OK;
}

s32 PS4_SYSV_ABI sceSaveDataUmount(const OrbisSaveDataMountPoint* mountPoint) {
    if (std::string(mountPoint->data).empty()) {
        return ORBIS_SAVE_DATA_ERROR_NOT_MOUNTED;
    }
    const auto& mount_dir = Common::FS::GetUserPath(Common::FS::PathType::SaveDataDir) /
                            std::to_string(1) / game_serial / mountPoint->data;
    auto* mnt = Common::Singleton<Core::FileSys::MntPoints>::Instance();

    mnt->Unmount(mount_dir, mountPoint->data);
    LOG_INFO(Lib_SaveData, "mountPoint = {}", std::string(mountPoint->data));

    return ORBIS_OK;
}

int PS4_SYSV_ABI sceSaveDataUmountSys() {
    LOG_ERROR(Lib_SaveData, "(STUBBED) called");
    return ORBIS_OK;
}

int PS4_SYSV_ABI sceSaveDataUmountWithBackup(const OrbisSaveDataMountPoint* mountPoint) {
    LOG_ERROR(Lib_SaveData, "called = {}", std::string(mountPoint->data));
    auto* mnt = Common::Singleton<Core::FileSys::MntPoints>::Instance();
    std::string mount_dir = mnt->GetHostFile(mountPoint->data);
    if (!std::filesystem::exists(mount_dir)) {
        return ORBIS_SAVE_DATA_ERROR_NOT_FOUND;
    } else {
        std::filesystem::path mnt_dir(mount_dir);
        std::filesystem::create_directories(mnt_dir.parent_path() / "backup");

        for (const auto& entry : std::filesystem::recursive_directory_iterator(mnt_dir)) {
            const auto& path = entry.path();
            std::filesystem::path target_path = mnt_dir.parent_path() / "backup";

            if (std::filesystem::is_regular_file(path)) {
                std::filesystem::copy(path, target_path,
                                      std::filesystem::copy_options::overwrite_existing);
            }
        }
        mnt->Unmount(mount_dir, mountPoint->data);
    }
    return ORBIS_OK;
}

int PS4_SYSV_ABI sceSaveDataUnregisterEventCallback() {
    LOG_ERROR(Lib_SaveData, "(STUBBED) called");
    return ORBIS_OK;
}

int PS4_SYSV_ABI sceSaveDataUpload() {
    LOG_ERROR(Lib_SaveData, "(STUBBED) called");
    return ORBIS_OK;
}

int PS4_SYSV_ABI Func_02E4C4D201716422() {
    LOG_ERROR(Lib_SaveData, "(STUBBED) called");
    return ORBIS_OK;
}

void RegisterlibSceSaveData(Core::Loader::SymbolsResolver* sym) {
    LIB_FUNCTION("dQ2GohUHXzk", "libSceSaveData", 1, "libSceSaveData", 1, 1, sceSaveDataAbort);
    LIB_FUNCTION("z1JA8-iJt3k", "libSceSaveData", 1, "libSceSaveData", 1, 1, sceSaveDataBackup);
    LIB_FUNCTION("kLJQ3XioYiU", "libSceSaveData", 1, "libSceSaveData", 1, 1,
                 sceSaveDataBindPsnAccount);
    LIB_FUNCTION("hHHCPRqA3+g", "libSceSaveData", 1, "libSceSaveData", 1, 1,
                 sceSaveDataBindPsnAccountForSystemBackup);
    LIB_FUNCTION("ykwIZfVD08s", "libSceSaveData", 1, "libSceSaveData", 1, 1,
                 sceSaveDataChangeDatabase);
    LIB_FUNCTION("G0hFeOdRCUs", "libSceSaveData", 1, "libSceSaveData", 1, 1,
                 sceSaveDataChangeInternal);
    LIB_FUNCTION("RQOqDbk3bSU", "libSceSaveData", 1, "libSceSaveData", 1, 1,
                 sceSaveDataCheckBackupData);
    LIB_FUNCTION("rYvLW1z2poM", "libSceSaveData", 1, "libSceSaveData", 1, 1,
                 sceSaveDataCheckBackupDataForCdlg);
    LIB_FUNCTION("v1TrX+3ZB10", "libSceSaveData", 1, "libSceSaveData", 1, 1,
                 sceSaveDataCheckBackupDataInternal);
    LIB_FUNCTION("-eczr5e4dsI", "libSceSaveData", 1, "libSceSaveData", 1, 1,
                 sceSaveDataCheckCloudData);
    LIB_FUNCTION("4OPOZxfVkHA", "libSceSaveData", 1, "libSceSaveData", 1, 1,
                 sceSaveDataCheckIpmiIfSize);
    LIB_FUNCTION("1i0rfc+mfa8", "libSceSaveData", 1, "libSceSaveData", 1, 1,
                 sceSaveDataCheckSaveDataBroken);
    LIB_FUNCTION("p6A1adyQi3E", "libSceSaveData", 1, "libSceSaveData", 1, 1,
                 sceSaveDataCheckSaveDataVersion);
    LIB_FUNCTION("S49B+I96kpk", "libSceSaveData", 1, "libSceSaveData", 1, 1,
                 sceSaveDataCheckSaveDataVersionLatest);
    LIB_FUNCTION("Wz-4JZfeO9g", "libSceSaveData", 1, "libSceSaveData", 1, 1,
                 sceSaveDataClearProgress);
    LIB_FUNCTION("YbCO38BOOl4", "libSceSaveData", 1, "libSceSaveData", 1, 1, sceSaveDataCopy5);
    LIB_FUNCTION("kbIIP9aXK9A", "libSceSaveData", 1, "libSceSaveData", 1, 1,
                 sceSaveDataCreateUploadData);
    LIB_FUNCTION("gW6G4HxBBXA", "libSceSaveData", 1, "libSceSaveData", 1, 1, sceSaveDataDebug);
    LIB_FUNCTION("bYCnxLexU7M", "libSceSaveData", 1, "libSceSaveData", 1, 1,
                 sceSaveDataDebugCleanMount);
    LIB_FUNCTION("hVDqYB8+jkk", "libSceSaveData", 1, "libSceSaveData", 1, 1,
                 sceSaveDataDebugCompiledSdkVersion);
    LIB_FUNCTION("K9gXXlrVLNI", "libSceSaveData", 1, "libSceSaveData", 1, 1,
                 sceSaveDataDebugCreateSaveDataRoot);
    LIB_FUNCTION("5yHFvMwZX2o", "libSceSaveData", 1, "libSceSaveData", 1, 1,
                 sceSaveDataDebugGetThreadId);
    LIB_FUNCTION("UGTldPVEdB4", "libSceSaveData", 1, "libSceSaveData", 1, 1,
                 sceSaveDataDebugRemoveSaveDataRoot);
    LIB_FUNCTION("AYBQmnRplrg", "libSceSaveData", 1, "libSceSaveData", 1, 1,
                 sceSaveDataDebugTarget);
    LIB_FUNCTION("S1GkePI17zQ", "libSceSaveData", 1, "libSceSaveData", 1, 1, sceSaveDataDelete);
    LIB_FUNCTION("SQWusLoK8Pw", "libSceSaveData", 1, "libSceSaveData", 1, 1, sceSaveDataDelete5);
    LIB_FUNCTION("pJrlpCgR8h4", "libSceSaveData", 1, "libSceSaveData", 1, 1,
                 sceSaveDataDeleteAllUser);
    LIB_FUNCTION("fU43mJUgKcM", "libSceSaveData", 1, "libSceSaveData", 1, 1,
                 sceSaveDataDeleteCloudData);
    LIB_FUNCTION("uZqc4JpFdeY", "libSceSaveData", 1, "libSceSaveData", 1, 1, sceSaveDataDeleteUser);
    LIB_FUNCTION("dyIhnXq-0SM", "libSceSaveData", 1, "libSceSaveData", 1, 1,
                 sceSaveDataDirNameSearch);
    LIB_FUNCTION("xJ5NFWC3m+k", "libSceSaveData", 1, "libSceSaveData", 1, 1,
                 sceSaveDataDirNameSearchInternal);
    LIB_FUNCTION("h1nP9EYv3uc", "libSceSaveData", 1, "libSceSaveData", 1, 1, sceSaveDataDownload);
    LIB_FUNCTION("A1ThglSGUwA", "libSceSaveData", 1, "libSceSaveData", 1, 1, sceSaveDataGetAllSize);
    LIB_FUNCTION("KuXcrMAQIMQ", "libSceSaveData", 1, "libSceSaveData", 1, 1,
                 sceSaveDataGetAppLaunchedUser);
    LIB_FUNCTION("itZ46iH14Vs", "libSceSaveData", 1, "libSceSaveData", 1, 1,
                 sceSaveDataGetAutoUploadConditions);
    LIB_FUNCTION("PL20kjAXZZ4", "libSceSaveData", 1, "libSceSaveData", 1, 1,
                 sceSaveDataGetAutoUploadRequestInfo);
    LIB_FUNCTION("G12foE0S77E", "libSceSaveData", 1, "libSceSaveData", 1, 1,
                 sceSaveDataGetAutoUploadSetting);
    LIB_FUNCTION("PzDtD6eBXIM", "libSceSaveData", 1, "libSceSaveData", 1, 1,
                 sceSaveDataGetBoundPsnAccountCount);
    LIB_FUNCTION("tu0SDPl+h88", "libSceSaveData", 1, "libSceSaveData", 1, 1,
                 sceSaveDataGetClientThreadPriority);
    LIB_FUNCTION("6lZYZqQPfkY", "libSceSaveData", 1, "libSceSaveData", 1, 1,
                 sceSaveDataGetCloudQuotaInfo);
    LIB_FUNCTION("CWlBd2Ay1M4", "libSceSaveData", 1, "libSceSaveData", 1, 1,
                 sceSaveDataGetDataBaseFilePath);
    LIB_FUNCTION("eBSSNIG6hMk", "libSceSaveData", 1, "libSceSaveData", 1, 1,
                 sceSaveDataGetEventInfo);
    LIB_FUNCTION("j8xKtiFj0SY", "libSceSaveData", 1, "libSceSaveData", 1, 1,
                 sceSaveDataGetEventResult);
    LIB_FUNCTION("UMpxor4AlKQ", "libSceSaveData", 1, "libSceSaveData", 1, 1, sceSaveDataGetFormat);
    LIB_FUNCTION("pc4guaUPVqA", "libSceSaveData", 1, "libSceSaveData", 1, 1,
                 sceSaveDataGetMountedSaveDataCount);
    LIB_FUNCTION("65VH0Qaaz6s", "libSceSaveData", 1, "libSceSaveData", 1, 1,
                 sceSaveDataGetMountInfo);
    LIB_FUNCTION("XgvSuIdnMlw", "libSceSaveData", 1, "libSceSaveData", 1, 1, sceSaveDataGetParam);
    LIB_FUNCTION("ANmSWUiyyGQ", "libSceSaveData", 1, "libSceSaveData", 1, 1,
                 sceSaveDataGetProgress);
    LIB_FUNCTION("SN7rTPHS+Cg", "libSceSaveData", 1, "libSceSaveData", 1, 1,
                 sceSaveDataGetSaveDataCount);
    LIB_FUNCTION("7Bt5pBC-Aco", "libSceSaveData", 1, "libSceSaveData", 1, 1,
                 sceSaveDataGetSaveDataMemory);
    LIB_FUNCTION("QwOO7vegnV8", "libSceSaveData", 1, "libSceSaveData", 1, 1,
                 sceSaveDataGetSaveDataMemory2);
    LIB_FUNCTION("+bRDRotfj0Y", "libSceSaveData", 1, "libSceSaveData", 1, 1,
                 sceSaveDataGetSaveDataRootDir);
    LIB_FUNCTION("3luF0xq0DkQ", "libSceSaveData", 1, "libSceSaveData", 1, 1,
                 sceSaveDataGetSaveDataRootPath);
    LIB_FUNCTION("DwAvlQGvf1o", "libSceSaveData", 1, "libSceSaveData", 1, 1,
                 sceSaveDataGetSaveDataRootUsbPath);
    LIB_FUNCTION("kb24-4DLyNo", "libSceSaveData", 1, "libSceSaveData", 1, 1,
                 sceSaveDataGetSavePoint);
    LIB_FUNCTION("OYmnApJ9q+U", "libSceSaveData", 1, "libSceSaveData", 1, 1,
                 sceSaveDataGetUpdatedDataCount);
    LIB_FUNCTION("ZkZhskCPXFw", "libSceSaveData", 1, "libSceSaveData", 1, 1, sceSaveDataInitialize);
    LIB_FUNCTION("l1NmDeDpNGU", "libSceSaveData", 1, "libSceSaveData", 1, 1,
                 sceSaveDataInitialize2);
    LIB_FUNCTION("TywrFKCoLGY", "libSceSaveData", 1, "libSceSaveData", 1, 1,
                 sceSaveDataInitialize3);
    LIB_FUNCTION("g9uwUI3BlQ8", "libSceSaveData", 1, "libSceSaveData", 1, 1,
                 sceSaveDataInitializeForCdlg);
    LIB_FUNCTION("voAQW45oKuo", "libSceSaveData", 1, "libSceSaveData", 1, 1,
                 sceSaveDataIsDeletingUsbDb);
    LIB_FUNCTION("ieP6jP138Qo", "libSceSaveData", 1, "libSceSaveData", 1, 1, sceSaveDataIsMounted);
    LIB_FUNCTION("cGjO3wM3V28", "libSceSaveData", 1, "libSceSaveData", 1, 1, sceSaveDataLoadIcon);
    LIB_FUNCTION("32HQAQdwM2o", "libSceSaveData", 1, "libSceSaveData", 1, 1, sceSaveDataMount);
    LIB_FUNCTION("0z45PIH+SNI", "libSceSaveData", 1, "libSceSaveData", 1, 1, sceSaveDataMount2);
    LIB_FUNCTION("xz0YMi6BfNk", "libSceSaveData", 1, "libSceSaveData", 1, 1, sceSaveDataMount5);
    LIB_FUNCTION("msCER7Iibm8", "libSceSaveData", 1, "libSceSaveData", 1, 1,
                 sceSaveDataMountInternal);
    LIB_FUNCTION("-XYmdxjOqyA", "libSceSaveData", 1, "libSceSaveData", 1, 1, sceSaveDataMountSys);
    LIB_FUNCTION("uNu7j3pL2mQ", "libSceSaveData", 1, "libSceSaveData", 1, 1, sceSaveDataPromote5);
    LIB_FUNCTION("SgIY-XYA2Xg", "libSceSaveData", 1, "libSceSaveData", 1, 1,
                 sceSaveDataRebuildDatabase);
    LIB_FUNCTION("hsKd5c21sQc", "libSceSaveData", 1, "libSceSaveData", 1, 1,
                 sceSaveDataRegisterEventCallback);
    LIB_FUNCTION("lU9YRFsgwSU", "libSceSaveData", 1, "libSceSaveData", 1, 1,
                 sceSaveDataRestoreBackupData);
    LIB_FUNCTION("HuToUt1GQ8w", "libSceSaveData", 1, "libSceSaveData", 1, 1,
                 sceSaveDataRestoreBackupDataForCdlg);
    LIB_FUNCTION("aoZKKNjlq3Y", "libSceSaveData", 1, "libSceSaveData", 1, 1,
                 sceSaveDataRestoreLoadSaveDataMemory);
    LIB_FUNCTION("c88Yy54Mx0w", "libSceSaveData", 1, "libSceSaveData", 1, 1, sceSaveDataSaveIcon);
    LIB_FUNCTION("0VFHv-Fa4w8", "libSceSaveData", 1, "libSceSaveData", 1, 1,
                 sceSaveDataSetAutoUploadSetting);
    LIB_FUNCTION("52pL2GKkdjA", "libSceSaveData", 1, "libSceSaveData", 1, 1,
                 sceSaveDataSetEventInfo);
    LIB_FUNCTION("85zul--eGXs", "libSceSaveData", 1, "libSceSaveData", 1, 1, sceSaveDataSetParam);
    LIB_FUNCTION("v3vg2+cooYw", "libSceSaveData", 1, "libSceSaveData", 1, 1,
                 sceSaveDataSetSaveDataLibraryUser);
    LIB_FUNCTION("h3YURzXGSVQ", "libSceSaveData", 1, "libSceSaveData", 1, 1,
                 sceSaveDataSetSaveDataMemory);
    LIB_FUNCTION("cduy9v4YmT4", "libSceSaveData", 1, "libSceSaveData", 1, 1,
                 sceSaveDataSetSaveDataMemory2);
    LIB_FUNCTION("v7AAAMo0Lz4", "libSceSaveData", 1, "libSceSaveData", 1, 1,
                 sceSaveDataSetupSaveDataMemory);
    LIB_FUNCTION("oQySEUfgXRA", "libSceSaveData", 1, "libSceSaveData", 1, 1,
                 sceSaveDataSetupSaveDataMemory2);
    LIB_FUNCTION("zMgXM79jRhw", "libSceSaveData", 1, "libSceSaveData", 1, 1,
                 sceSaveDataShutdownStart);
    LIB_FUNCTION("+orZm32HB1s", "libSceSaveData", 1, "libSceSaveData", 1, 1,
                 sceSaveDataSupportedFakeBrokenStatus);
    LIB_FUNCTION("LMSQUTxmGVg", "libSceSaveData", 1, "libSceSaveData", 1, 1,
                 sceSaveDataSyncCloudList);
    LIB_FUNCTION("wiT9jeC7xPw", "libSceSaveData", 1, "libSceSaveData", 1, 1,
                 sceSaveDataSyncSaveDataMemory);
    LIB_FUNCTION("yKDy8S5yLA0", "libSceSaveData", 1, "libSceSaveData", 1, 1, sceSaveDataTerminate);
    LIB_FUNCTION("WAzWTZm1H+I", "libSceSaveData", 1, "libSceSaveData", 1, 1,
                 sceSaveDataTransferringMount);
    LIB_FUNCTION("BMR4F-Uek3E", "libSceSaveData", 1, "libSceSaveData", 1, 1, sceSaveDataUmount);
    LIB_FUNCTION("2-8NWLS8QSA", "libSceSaveData", 1, "libSceSaveData", 1, 1, sceSaveDataUmountSys);
    LIB_FUNCTION("VwadwBBBJ80", "libSceSaveData", 1, "libSceSaveData", 1, 1,
                 sceSaveDataUmountWithBackup);
    LIB_FUNCTION("v-AK1AxQhS0", "libSceSaveData", 1, "libSceSaveData", 1, 1,
                 sceSaveDataUnregisterEventCallback);
    LIB_FUNCTION("COwz3WBj+5s", "libSceSaveData", 1, "libSceSaveData", 1, 1, sceSaveDataUpload);
    LIB_FUNCTION("AuTE0gFxZCI", "libSceSaveData", 1, "libSceSaveData", 1, 1, Func_02E4C4D201716422);
};

} // namespace Libraries::SaveData<|MERGE_RESOLUTION|>--- conflicted
+++ resolved
@@ -428,13 +428,8 @@
         auto* mnt = Common::Singleton<Core::FileSys::MntPoints>::Instance();
         mount_result->mount_status = 0;
         std::strncpy(mount_result->mount_point.data, g_mount_point.c_str(), 16);
-<<<<<<< HEAD
         mnt->Mount(mount_dir, mount_result->mount_point.data);
     } break;
-=======
-        break;
-    }
->>>>>>> 3f123bbc
     case ORBIS_SAVE_DATA_MOUNT_MODE_CREATE:
     case ORBIS_SAVE_DATA_MOUNT_MODE_CREATE | ORBIS_SAVE_DATA_MOUNT_MODE_RDONLY:
     case ORBIS_SAVE_DATA_MOUNT_MODE_CREATE | ORBIS_SAVE_DATA_MOUNT_MODE_RDWR:
